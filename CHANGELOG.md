--- conflicted
+++ resolved
@@ -4,11 +4,8 @@
 
 - Doc: Update Readme with version numbers
 - update Code Owners to include the Heroku Buildpack Maintainers team
-<<<<<<< HEAD
-=======
 - Clean up build log output
 
->>>>>>> 87e9fb2c
 - Add failcase for cache busting
 - Bugfix: Clearing pip dependencies
 - Correct ftp to https in vendored file
