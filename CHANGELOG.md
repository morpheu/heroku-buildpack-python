--- conflicted
+++ resolved
@@ -2,12 +2,8 @@
 
 # Master
 
-<<<<<<< HEAD
 - Sqlite3 Update:
   - Add Tests
-- Refactor: use variable rather than hardcoded /app
-=======
->>>>>>> 4eed56e2
 - Bug fix: pipenv no longer installs twice on CI
 
 --------------------------------------------------------------------------------
