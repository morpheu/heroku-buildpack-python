# Python Buildpack Changelog

# Master

<<<<<<< HEAD
- Python 3.7.5 and 3.8.0 now available on Heroku 18 and 16.
=======
- Add support for Python 3.8 branch
>>>>>>> 39e4e857
- Sqlite3 Update:
  - Add Tests
  - Test for Pysqlite
- Add support for staging binary testing
--------------------------------------------------------------------------------

# 157 (2019-09-18)

- Typo fixes

# 156 (2019-09-12)

- Python 3.6.9 and 3.7.4 now available.

- Move get-pip utility to S3
- Build utility and documentation updates
- Bump Hatchet tests to point at new default python version.

# 155 (2019-08-22)

add docs and make target for heroku-18 bob builds

# 154 (2019-07-17)

Fix python 3.5.7 formula actually building 3.7.2

# 153 (2019-06-21)

Hotfix for broken heroku-16 deploys

# 152 (2019-04-04)

Python 3.7.3 now available.

# 151 (2019-03-21)

Python 3.5.7 and 3.4.10 now available on all Heroku stacks.

# 150 (2019-03-13)

Python 2.7.16 now available on all Heroku stacks.

# 149 (2019-03-04)

Hotfix for broken Cedar 14 deploys

# 148 (2019-02-21)

No user facing changes, improving internal metrics

# 147 (2019-02-07)

Python 3.7.2 and 3.6.8 now available on all Heroku stacks.

# 146 (2018-11-11)

Python 3.7.1, 3.6.7, 3.5.6 and 3.4.9 now available on all Heroku stacks.

# 145 (2018-11-08)

Testing and tooling expanded to better support new runtimes

# 144 (2018-10-10)

Switch to cautious upgrade for Pipenv install to ensure the pinned pip version
is used with Pipenv

# 143 (2018-10-09)

Add support for detecting SLUGIFY_USES_TEXT_UNIDECODE, which is required to
install Apache Airflow version 1.10 or higher.

# 142 (2018-10-08)

Improvements to Python install messaging

# 139, 140, 141

No user-facing changes, documenting for version clarity

# 138 (2018-08-01)

Use stack image SQLite3 instead of vendoring

# 137 (2018-07-17)

Prevent 3.7.0 from appearing as unsupported in buildpack messaging.

# 136 (2018-06-28)

Upgrade to 3.6.6 and support 3.7.0 on all runtimes.

# 135 (2018-05-29)

Upgrade Pipenv to v2018.5.18.

# 134 (2018-05-02)

Default to 3.6.5, bugfixes.

# 133

Fixes for Pip 10 release.

# 132

Improve pip installation, with the release of v9.0.2.

# 131

Fix bug with pip.

# 130

Better upgrade strategy for pip.

# 129

Don't upgrade pip (from v128).

# 128

Upgrade pip, pin to Pipenv v11.8.2.

# 127

Pin to Pipenv v11.7.1.

# 126

Bugfixes.

# 125

Bugfixes.

# 124

Update buildpack to automatically install `[dev-packages]` during Heroku CI Pipenv builds.

- Skip installs if Pipfile.lock hasn't changed, and uninstall stale dependencies with Pipenv.
- Set `PYTHONPATH` during collectstatic runs.
- No longer warn if there is no `Procfile`.
- Update Pipenv's "3.6" runtime specifier to point to "3.6.4".

# 123

Update gunicorn `init.d` script to allow overrides.

# 122

Update default Python to v3.6.4.

# 121

Update default Python to v3.6.3.

# 120

Use `$ pipenv --deploy`.

# 119

Improvements to Pipenv support, warning on unsupported Python versions.

- We now warn when a user is not using latest 2.x or 3.x Python.
- Heroku now supports `[requires]` `python_full_version` in addition to `python_version`.

# 118

Improvements to Pipenv support.

# 117

Bug fix.

# 116

Vendoring improvements.

- Geos libraries should work on Heroku-16 now.
- The libffi/libmemcached vendoring step is now skipped on Heroku-16 (since they are installed in the base image).

# 115

Revert a pull request.

- No longer using `sub_env` for `pip install` step.

# 114

- Bugfixes.

Blacklisting `PYTHONHOME` and `PYTHONPATH` for older apps. Upgrades to nltk support.

# 113

Updates to Pipenv support.

# 112

Bugfix.

- Fixed grep output bug.

# 111

Linting, bugfixes.

# 110

Update default Python to 3.6.2.

# 109

Update Default Python to 3.6.1, bugfixes.

- Fixed automatic pip uninstall of dependencies removed from requirements.txt.

# 108

Fix output for collectstatic step.

# 107

Bugfix for C dependency installation.

# 106

 Don't install packages that could mess up packaging.

 - The Python buildpack will automatically remove `six`, `pyparsing`, `appdirs`,
   `setuptools`, and `distribute` from a `requirements.txt` file now, as these
   packages are provided by the Python buildpack.

 # 105

 Improvements to output messaging.

# 104

General improvements.

- Fix for Heroku CI.
- Use `pkg_resources` to check if a distribution is installed instead of
  parsing `requirements.txt`. ([#395][395])

[395]: https://github.com/heroku/heroku-buildpack-python/pull/395

## 103

Bug fixes and improvements.

- Fix for Pipenv.
- Fix for Heroku CI.
- Improve handling of WEB_CONCURRENCY when using multiple buildpacks.
- Adjust environment variables set during the build to more closely match those in the dyno environment (DYNO is now available, STACK is not).
- Restore the build cache prior to running bin/pre_compile.

## 102

Buildpack code cleanup.

- Improved messaging around NLTK.

## 101

Updated setuptools installation method.

- Improved pipenv support.

## 100

Preliminary pipenv support.

## 99

Cleanup.

## 98

Official NLTK support and other improvements.

- Support for `nltk.txt` file for declaring corpora to be downloaded.
- Leading zeros for auto-set WEB_CONCURRENCY.

## 97

Improved egg-link functionality.

## 96

Bugfix.

## 95

Improved output support.

## v94

Improved support for PyPy.

## v93

Improved support for PyPy.

## v92

Improved cache functionality and fix egg-links regression.

## v91

Bugfix, rolled back to v88.

## v90

Bugfix.

## v89

Improved cache functionality and fix egg-links regression.

## v88

Fixed bug with editable pip installations.

## v87

Updated default Python 2.7.13.

- Python 2.7.13 uses UCS-4 build, more compatibile with linux wheels.
- Updated setuptools to v32.1.0.

## v86

Refactor and multi-buildpack compatibility.

## v85

Packaging fix.

## v84

Updated pip and setuptools.

- Updated pip to v9.0.1.
- Updated setuptools to v28.8.0.

## v83

Support for Heroku CI.

- Cffi support for argon2

## v82 (2016-08-22)

Update to library detection mechnisms (pip-pop).

- Updated setuptools to v25.5.0

## v81 (2016-06-28)

Updated default Python to 2.7.11.

- Updated pip to v8.1.2.
- Updated setuptools to v23.1.0.

## v80 (2016-04-05)

Improved pip-pop compatibility with latest pip releases.

## v79 (2016-03-22)

Compatibility improvements with heroku-apt-buildpack.

## v78 (2016-03-18)

Added automatic configuration of Gunicorn's `FORWARDED_ALLOW_IPS` setting.

Improved detection of libffi dependency when using bcrypt via `Django[bcrypt]`.

Improved GDAL support.

- GDAL dependency detection now checks for pygdal and is case-insensitive.
- The vendored GDAL library has been updated to 1.11.1.
- GDAL bootstrapping now also installs the GEOS and Proj.4 libraries.

Updated pip to 8.1.1 and setuptools to 20.3.

## v77 (2016-02-10)

Improvements to warnings and minor bugfix.

## v76 (2016-02-08)

Improved Django collectstatic support.

- `$ python manage.py collectstatic` will only be run if `Django` is present in `requirements.txt`.
- If collectstatic fails, the build fails. Full traceback is provided.
- `$DISABLE_COLLECTSTATIC`: skip collectstatic step completely (not new).
- `$DEBUG_COLLECTSTATIC`: echo environment variables upon collectstatic failure.
- Updated build output style.
- New warning for outdated Python (via pip `InsecurePlatform` warning).

## v75 (2016-01-29)

Updated pip and Setuptools.

## v74 (2015-12-29)

Added warnings for lack of Procfile.

## v72 (2015-12-07)

Updated default Python to 2.7.11.

## v72 (2015-12-03)

Added friendly warnings for common build failures.

## v70 (2015-10-29)

Improved compatibility with multi and node.js buildpacks.

## v69 (2015-10-12)

Revert to v66.

## v68 (2015-10-12)

Fixed .heroku/venv error with modern apps.

## v67 (2015-10-12)

Further improved cache compatibility with multi and node.js buildpacks.

## v66 (2015-10-09)

Improved compatibility with multi and node.js buildpacks.

## v65 (2015-10-08)

Reverted v64.

## v64 (2015-10-08)

Improved compatibility with multi and node.js buildpacks.

## v63 (2015-10-08)

Updated Pip and Setuptools.

- Setuptools updated to v18.3.2
- Pip updated to v7.1.2


## v62 (2015-08-07)

Updated Pip and Setuptools.

- Setuptools updated to v18.1
- Pip updated to v7.1.0

## v61 (2015-06-30)

Updated Pip and Setuptools.

- Setuptools updated to v18.0.1
- Pip updated to v7.0.3

## v60 (2015-05-27)

Default Python is now latest 2.7.10. Updated Pip and Distribute.

- Default Python version is v2.7.10
- Setuptools updated to v16.0
- Pip updated to v7.0.1<|MERGE_RESOLUTION|>--- conflicted
+++ resolved
@@ -2,11 +2,8 @@
 
 # Master
 
-<<<<<<< HEAD
 - Python 3.7.5 and 3.8.0 now available on Heroku 18 and 16.
-=======
 - Add support for Python 3.8 branch
->>>>>>> 39e4e857
 - Sqlite3 Update:
   - Add Tests
   - Test for Pysqlite
