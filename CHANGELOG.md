--- conflicted
+++ resolved
@@ -2,12 +2,9 @@
 
 # Master
 
-<<<<<<< HEAD
 - Test staged binaries on Travis
-=======
 - Unpin Heroku-18 binary build deps
 - Typo fixes
->>>>>>> fe6a81d5
 
 --------------------------------------------------------------------------------
 
