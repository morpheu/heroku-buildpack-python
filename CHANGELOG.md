# Python Buildpack Changelog

# Master

- Doc: Update Readme with version numbers
- update Code Owners to include the Heroku Buildpack Maintainers team
- Clean up build log output
- Update Python versions in README to match docs

--------------------------------------------------------------------------------

# 167 (2020-03-26)

- Add failcase for cache busting
- Bugfix: Clearing pip dependencies

# 166 (2020-03-05)

- Correct ftp to https in vendored file
<<<<<<< HEAD
- Warn for Django 1.11 approaching EOL, provide link to roadmap [fixed detection]
- Update Python versions in README to match docs

--------------------------------------------------------------------------------
=======
- Warn for Django 1.11 approaching EOL, provide link to roadmap
>>>>>>> 61609930

# 165 (2020-02-27)

- Python 3.8.2 now available.

# 164 (2020-02-20)

- Update requirements.txt builds to use Pip 20.0.2
- Download get-pip.py to tmpdir instead of root dir

# 163 (2019-12-23)

- New pythons released:
  Python 3.8.1, 3.7.6, 3.6.10 (CPython)
  Beta Release: Pypy 2.7 and 3.6, version 7.2.0

# 162 (2019-12-06)

- Bug fix: fragile sqlite3 install

# 161 (2019-12-2)

- Bug fix: Sqlite3 version bump

# 160 (2019-10-23)

- Bugfix: Pipenv no longer installs twice in CI

# 159 (2019-10-22)

- Python 2.7.17 now available on Heroku 18 and 16.

# 158 (2019-10-21)

- Python 3.7.5 and 3.8.0 now available on Heroku 18 and 16.
- Add support for Python 3.8 branch
- Sqlite3 Update:
  - Test Improvements
- Add support for staging binary testing

# 157 (2019-09-18)

- Typo fixes

# 156 (2019-09-12)

- Python 3.6.9 and 3.7.4 now available.

- Move get-pip utility to S3
- Build utility and documentation updates
- Bump Hatchet tests to point at new default python version.

# 155 (2019-08-22)

add docs and make target for heroku-18 bob builds

# 154 (2019-07-17)

Fix python 3.5.7 formula actually building 3.7.2

# 153 (2019-06-21)

Hotfix for broken heroku-16 deploys

# 152 (2019-04-04)

Python 3.7.3 now available.

# 151 (2019-03-21)

Python 3.5.7 and 3.4.10 now available on all Heroku stacks.

# 150 (2019-03-13)

Python 2.7.16 now available on all Heroku stacks.

# 149 (2019-03-04)

Hotfix for broken Cedar 14 deploys

# 148 (2019-02-21)

No user facing changes, improving internal metrics

# 147 (2019-02-07)

Python 3.7.2 and 3.6.8 now available on all Heroku stacks.

# 146 (2018-11-11)

Python 3.7.1, 3.6.7, 3.5.6 and 3.4.9 now available on all Heroku stacks.

# 145 (2018-11-08)

Testing and tooling expanded to better support new runtimes

# 144 (2018-10-10)

Switch to cautious upgrade for Pipenv install to ensure the pinned pip version
is used with Pipenv

# 143 (2018-10-09)

Add support for detecting SLUGIFY_USES_TEXT_UNIDECODE, which is required to
install Apache Airflow version 1.10 or higher.

# 142 (2018-10-08)

Improvements to Python install messaging

# 139, 140, 141

No user-facing changes, documenting for version clarity

# 138 (2018-08-01)

Use stack image SQLite3 instead of vendoring

# 137 (2018-07-17)

Prevent 3.7.0 from appearing as unsupported in buildpack messaging.

# 136 (2018-06-28)

Upgrade to 3.6.6 and support 3.7.0 on all runtimes.

# 135 (2018-05-29)

Upgrade Pipenv to v2018.5.18.

# 134 (2018-05-02)

Default to 3.6.5, bugfixes.

# 133

Fixes for Pip 10 release.

# 132

Improve pip installation, with the release of v9.0.2.

# 131

Fix bug with pip.

# 130

Better upgrade strategy for pip.

# 129

Don't upgrade pip (from v128).

# 128

Upgrade pip, pin to Pipenv v11.8.2.

# 127

Pin to Pipenv v11.7.1.

# 126

Bugfixes.

# 125

Bugfixes.

# 124

Update buildpack to automatically install `[dev-packages]` during Heroku CI Pipenv builds.

- Skip installs if Pipfile.lock hasn't changed, and uninstall stale dependencies with Pipenv.
- Set `PYTHONPATH` during collectstatic runs.
- No longer warn if there is no `Procfile`.
- Update Pipenv's "3.6" runtime specifier to point to "3.6.4".

# 123

Update gunicorn `init.d` script to allow overrides.

# 122

Update default Python to v3.6.4.

# 121

Update default Python to v3.6.3.

# 120

Use `$ pipenv --deploy`.

# 119

Improvements to Pipenv support, warning on unsupported Python versions.

- We now warn when a user is not using latest 2.x or 3.x Python.
- Heroku now supports `[requires]` `python_full_version` in addition to `python_version`.

# 118

Improvements to Pipenv support.

# 117

Bug fix.

# 116

Vendoring improvements.

- Geos libraries should work on Heroku-16 now.
- The libffi/libmemcached vendoring step is now skipped on Heroku-16 (since they are installed in the base image).

# 115

Revert a pull request.

- No longer using `sub_env` for `pip install` step.

# 114

- Bugfixes.

Blacklisting `PYTHONHOME` and `PYTHONPATH` for older apps. Upgrades to nltk support.

# 113

Updates to Pipenv support.

# 112

Bugfix.

- Fixed grep output bug.

# 111

Linting, bugfixes.

# 110

Update default Python to 3.6.2.

# 109

Update Default Python to 3.6.1, bugfixes.

- Fixed automatic pip uninstall of dependencies removed from requirements.txt.

# 108

Fix output for collectstatic step.

# 107

Bugfix for C dependency installation.

# 106

 Don't install packages that could mess up packaging.

 - The Python buildpack will automatically remove `six`, `pyparsing`, `appdirs`,
   `setuptools`, and `distribute` from a `requirements.txt` file now, as these
   packages are provided by the Python buildpack.

 # 105

 Improvements to output messaging.

# 104

General improvements.

- Fix for Heroku CI.
- Use `pkg_resources` to check if a distribution is installed instead of
  parsing `requirements.txt`. ([#395][395])

[395]: https://github.com/heroku/heroku-buildpack-python/pull/395

## 103

Bug fixes and improvements.

- Fix for Pipenv.
- Fix for Heroku CI.
- Improve handling of WEB_CONCURRENCY when using multiple buildpacks.
- Adjust environment variables set during the build to more closely match those in the dyno environment (DYNO is now available, STACK is not).
- Restore the build cache prior to running bin/pre_compile.

## 102

Buildpack code cleanup.

- Improved messaging around NLTK.

## 101

Updated setuptools installation method.

- Improved pipenv support.

## 100

Preliminary pipenv support.

## 99

Cleanup.

## 98

Official NLTK support and other improvements.

- Support for `nltk.txt` file for declaring corpora to be downloaded.
- Leading zeros for auto-set WEB_CONCURRENCY.

## 97

Improved egg-link functionality.

## 96

Bugfix.

## 95

Improved output support.

## v94

Improved support for PyPy.

## v93

Improved support for PyPy.

## v92

Improved cache functionality and fix egg-links regression.

## v91

Bugfix, rolled back to v88.

## v90

Bugfix.

## v89

Improved cache functionality and fix egg-links regression.

## v88

Fixed bug with editable pip installations.

## v87

Updated default Python 2.7.13.

- Python 2.7.13 uses UCS-4 build, more compatibile with linux wheels.
- Updated setuptools to v32.1.0.

## v86

Refactor and multi-buildpack compatibility.

## v85

Packaging fix.

## v84

Updated pip and setuptools.

- Updated pip to v9.0.1.
- Updated setuptools to v28.8.0.

## v83

Support for Heroku CI.

- Cffi support for argon2

## v82 (2016-08-22)

Update to library detection mechnisms (pip-pop).

- Updated setuptools to v25.5.0

## v81 (2016-06-28)

Updated default Python to 2.7.11.

- Updated pip to v8.1.2.
- Updated setuptools to v23.1.0.

## v80 (2016-04-05)

Improved pip-pop compatibility with latest pip releases.

## v79 (2016-03-22)

Compatibility improvements with heroku-apt-buildpack.

## v78 (2016-03-18)

Added automatic configuration of Gunicorn's `FORWARDED_ALLOW_IPS` setting.

Improved detection of libffi dependency when using bcrypt via `Django[bcrypt]`.

Improved GDAL support.

- GDAL dependency detection now checks for pygdal and is case-insensitive.
- The vendored GDAL library has been updated to 1.11.1.
- GDAL bootstrapping now also installs the GEOS and Proj.4 libraries.

Updated pip to 8.1.1 and setuptools to 20.3.

## v77 (2016-02-10)

Improvements to warnings and minor bugfix.

## v76 (2016-02-08)

Improved Django collectstatic support.

- `$ python manage.py collectstatic` will only be run if `Django` is present in `requirements.txt`.
- If collectstatic fails, the build fails. Full traceback is provided.
- `$DISABLE_COLLECTSTATIC`: skip collectstatic step completely (not new).
- `$DEBUG_COLLECTSTATIC`: echo environment variables upon collectstatic failure.
- Updated build output style.
- New warning for outdated Python (via pip `InsecurePlatform` warning).

## v75 (2016-01-29)

Updated pip and Setuptools.

## v74 (2015-12-29)

Added warnings for lack of Procfile.

## v72 (2015-12-07)

Updated default Python to 2.7.11.

## v72 (2015-12-03)

Added friendly warnings for common build failures.

## v70 (2015-10-29)

Improved compatibility with multi and node.js buildpacks.

## v69 (2015-10-12)

Revert to v66.

## v68 (2015-10-12)

Fixed .heroku/venv error with modern apps.

## v67 (2015-10-12)

Further improved cache compatibility with multi and node.js buildpacks.

## v66 (2015-10-09)

Improved compatibility with multi and node.js buildpacks.

## v65 (2015-10-08)

Reverted v64.

## v64 (2015-10-08)

Improved compatibility with multi and node.js buildpacks.

## v63 (2015-10-08)

Updated Pip and Setuptools.

- Setuptools updated to v18.3.2
- Pip updated to v7.1.2


## v62 (2015-08-07)

Updated Pip and Setuptools.

- Setuptools updated to v18.1
- Pip updated to v7.1.0

## v61 (2015-06-30)

Updated Pip and Setuptools.

- Setuptools updated to v18.0.1
- Pip updated to v7.0.3

## v60 (2015-05-27)

Default Python is now latest 2.7.10. Updated Pip and Distribute.

- Default Python version is v2.7.10
- Setuptools updated to v16.0
- Pip updated to v7.0.1<|MERGE_RESOLUTION|>--- conflicted
+++ resolved
@@ -6,6 +6,7 @@
 - update Code Owners to include the Heroku Buildpack Maintainers team
 - Clean up build log output
 - Update Python versions in README to match docs
+- Django version detection fixed, link updated
 
 --------------------------------------------------------------------------------
 
@@ -17,14 +18,7 @@
 # 166 (2020-03-05)
 
 - Correct ftp to https in vendored file
-<<<<<<< HEAD
-- Warn for Django 1.11 approaching EOL, provide link to roadmap [fixed detection]
-- Update Python versions in README to match docs
-
---------------------------------------------------------------------------------
-=======
 - Warn for Django 1.11 approaching EOL, provide link to roadmap
->>>>>>> 61609930
 
 # 165 (2020-02-27)
 
