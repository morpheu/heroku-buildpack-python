# Python Buildpack Changelog

# Master

<<<<<<< HEAD
- Test for Pysqlite install
=======
- Sqlite3 Update:
  - Add Tests
>>>>>>> b3083807
- Bug fix: pipenv no longer installs twice on CI

--------------------------------------------------------------------------------

# 157 (2019-09-18)

- Typo fixes

# 156 (2019-09-12)

- Python 3.6.9 and 3.7.4 now available.

- Move get-pip utility to S3
- Build utility and documentation updates
- Bump Hatchet tests to point at new default python version.

# 155 (2019-08-22)

add docs and make target for heroku-18 bob builds

# 154 (2019-07-17)

Fix python 3.5.7 formula actually building 3.7.2

# 153 (2019-06-21)

Hotfix for broken heroku-16 deploys

# 152 (2019-04-04)

Python 3.7.3 now available.

# 151 (2019-03-21)

Python 3.5.7 and 3.4.10 now available on all Heroku stacks.

# 150 (2019-03-13)

Python 2.7.16 now available on all Heroku stacks.

# 149 (2019-03-04)

Hotfix for broken Cedar 14 deploys

# 148 (2019-02-21)

No user facing changes, improving internal metrics

# 147 (2019-02-07)

Python 3.7.2 and 3.6.8 now available on all Heroku stacks.

# 146 (2018-11-11)

Python 3.7.1, 3.6.7, 3.5.6 and 3.4.9 now available on all Heroku stacks.

# 145 (2018-11-08)

Testing and tooling expanded to better support new runtimes

# 144 (2018-10-10)

Switch to cautious upgrade for Pipenv install to ensure the pinned pip version
is used with Pipenv

# 143 (2018-10-09)

Add support for detecting SLUGIFY_USES_TEXT_UNIDECODE, which is required to
install Apache Airflow version 1.10 or higher.

# 142 (2018-10-08)

Improvements to Python install messaging

# 139, 140, 141

No user-facing changes, documenting for version clarity

# 138 (2018-08-01)

Use stack image SQLite3 instead of vendoring

# 137 (2018-07-17)

Prevent 3.7.0 from appearing as unsupported in buildpack messaging.

# 136 (2018-06-28)

Upgrade to 3.6.6 and support 3.7.0 on all runtimes.

# 135 (2018-05-29)

Upgrade Pipenv to v2018.5.18.

# 134 (2018-05-02)

Default to 3.6.5, bugfixes.

# 133

Fixes for Pip 10 release.

# 132

Improve pip installation, with the release of v9.0.2.

# 131

Fix bug with pip.

# 130

Better upgrade strategy for pip.

# 129

Don't upgrade pip (from v128).

# 128

Upgrade pip, pin to Pipenv v11.8.2.

# 127

Pin to Pipenv v11.7.1.

# 126

Bugfixes.

# 125

Bugfixes.

# 124

Update buildpack to automatically install `[dev-packages]` during Heroku CI Pipenv builds.

- Skip installs if Pipfile.lock hasn't changed, and uninstall stale dependencies with Pipenv.
- Set `PYTHONPATH` during collectstatic runs.
- No longer warn if there is no `Procfile`.
- Update Pipenv's "3.6" runtime specifier to point to "3.6.4".

# 123

Update gunicorn `init.d` script to allow overrides.

# 122

Update default Python to v3.6.4.

# 121

Update default Python to v3.6.3.

# 120

Use `$ pipenv --deploy`.

# 119

Improvements to Pipenv support, warning on unsupported Python versions.

- We now warn when a user is not using latest 2.x or 3.x Python.
- Heroku now supports `[requires]` `python_full_version` in addition to `python_version`.

# 118

Improvements to Pipenv support.

# 117

Bug fix.

# 116

Vendoring improvements.

- Geos libraries should work on Heroku-16 now.
- The libffi/libmemcached vendoring step is now skipped on Heroku-16 (since they are installed in the base image).

# 115

Revert a pull request.

- No longer using `sub_env` for `pip install` step.

# 114

- Bugfixes.

Blacklisting `PYTHONHOME` and `PYTHONPATH` for older apps. Upgrades to nltk support.

# 113

Updates to Pipenv support.

# 112

Bugfix.

- Fixed grep output bug.

# 111

Linting, bugfixes.

# 110

Update default Python to 3.6.2.

# 109

Update Default Python to 3.6.1, bugfixes.

- Fixed automatic pip uninstall of dependencies removed from requirements.txt.

# 108

Fix output for collectstatic step.

# 107

Bugfix for C dependency installation.

# 106

 Don't install packages that could mess up packaging.

 - The Python buildpack will automatically remove `six`, `pyparsing`, `appdirs`,
   `setuptools`, and `distribute` from a `requirements.txt` file now, as these
   packages are provided by the Python buildpack.

 # 105

 Improvements to output messaging.

# 104

General improvements.

- Fix for Heroku CI.
- Use `pkg_resources` to check if a distribution is installed instead of
  parsing `requirements.txt`. ([#395][395])

[395]: https://github.com/heroku/heroku-buildpack-python/pull/395

## 103

Bug fixes and improvements.

- Fix for Pipenv.
- Fix for Heroku CI.
- Improve handling of WEB_CONCURRENCY when using multiple buildpacks.
- Adjust environment variables set during the build to more closely match those in the dyno environment (DYNO is now available, STACK is not).
- Restore the build cache prior to running bin/pre_compile.

## 102

Buildpack code cleanup.

- Improved messaging around NLTK.

## 101

Updated setuptools installation method.

- Improved pipenv support.

## 100

Preliminary pipenv support.

## 99

Cleanup.

## 98

Official NLTK support and other improvements.

- Support for `nltk.txt` file for declaring corpora to be downloaded.
- Leading zeros for auto-set WEB_CONCURRENCY.

## 97

Improved egg-link functionality.

## 96

Bugfix.

## 95

Improved output support.

## v94

Improved support for PyPy.

## v93

Improved support for PyPy.

## v92

Improved cache functionality and fix egg-links regression.

## v91

Bugfix, rolled back to v88.

## v90

Bugfix.

## v89

Improved cache functionality and fix egg-links regression.

## v88

Fixed bug with editable pip installations.

## v87

Updated default Python 2.7.13.

- Python 2.7.13 uses UCS-4 build, more compatibile with linux wheels.
- Updated setuptools to v32.1.0.

## v86

Refactor and multi-buildpack compatibility.

## v85

Packaging fix.

## v84

Updated pip and setuptools.

- Updated pip to v9.0.1.
- Updated setuptools to v28.8.0.

## v83

Support for Heroku CI.

- Cffi support for argon2

## v82 (2016-08-22)

Update to library detection mechnisms (pip-pop).

- Updated setuptools to v25.5.0

## v81 (2016-06-28)

Updated default Python to 2.7.11.

- Updated pip to v8.1.2.
- Updated setuptools to v23.1.0.

## v80 (2016-04-05)

Improved pip-pop compatibility with latest pip releases.

## v79 (2016-03-22)

Compatibility improvements with heroku-apt-buildpack.

## v78 (2016-03-18)

Added automatic configuration of Gunicorn's `FORWARDED_ALLOW_IPS` setting.

Improved detection of libffi dependency when using bcrypt via `Django[bcrypt]`.

Improved GDAL support.

- GDAL dependency detection now checks for pygdal and is case-insensitive.
- The vendored GDAL library has been updated to 1.11.1.
- GDAL bootstrapping now also installs the GEOS and Proj.4 libraries.

Updated pip to 8.1.1 and setuptools to 20.3.

## v77 (2016-02-10)

Improvements to warnings and minor bugfix.

## v76 (2016-02-08)

Improved Django collectstatic support.

- `$ python manage.py collectstatic` will only be run if `Django` is present in `requirements.txt`.
- If collectstatic fails, the build fails. Full traceback is provided.
- `$DISABLE_COLLECTSTATIC`: skip collectstatic step completely (not new).
- `$DEBUG_COLLECTSTATIC`: echo environment variables upon collectstatic failure.
- Updated build output style.
- New warning for outdated Python (via pip `InsecurePlatform` warning).

## v75 (2016-01-29)

Updated pip and Setuptools.

## v74 (2015-12-29)

Added warnings for lack of Procfile.

## v72 (2015-12-07)

Updated default Python to 2.7.11.

## v72 (2015-12-03)

Added friendly warnings for common build failures.

## v70 (2015-10-29)

Improved compatibility with multi and node.js buildpacks.

## v69 (2015-10-12)

Revert to v66.

## v68 (2015-10-12)

Fixed .heroku/venv error with modern apps.

## v67 (2015-10-12)

Further improved cache compatibility with multi and node.js buildpacks.

## v66 (2015-10-09)

Improved compatibility with multi and node.js buildpacks.

## v65 (2015-10-08)

Reverted v64.

## v64 (2015-10-08)

Improved compatibility with multi and node.js buildpacks.

## v63 (2015-10-08)

Updated Pip and Setuptools.

- Setuptools updated to v18.3.2
- Pip updated to v7.1.2


## v62 (2015-08-07)

Updated Pip and Setuptools.

- Setuptools updated to v18.1
- Pip updated to v7.1.0

## v61 (2015-06-30)

Updated Pip and Setuptools.

- Setuptools updated to v18.0.1
- Pip updated to v7.0.3

## v60 (2015-05-27)

Default Python is now latest 2.7.10. Updated Pip and Distribute.

- Default Python version is v2.7.10
- Setuptools updated to v16.0
- Pip updated to v7.0.1<|MERGE_RESOLUTION|>--- conflicted
+++ resolved
@@ -2,12 +2,9 @@
 
 # Master
 
-<<<<<<< HEAD
-- Test for Pysqlite install
-=======
 - Sqlite3 Update:
   - Add Tests
->>>>>>> b3083807
+  - Test for Pysqlite
 - Bug fix: pipenv no longer installs twice on CI
 
 --------------------------------------------------------------------------------
