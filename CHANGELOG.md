# Python Buildpack Changelog

# Master

- Doc: Update Readme with version numbers
- update Code Owners to include the Heroku Buildpack Maintainers team
<<<<<<< HEAD
- Deprecation warning: BUILD_WITH_GEO_LIBRARIES is now deprecated. See warning for details.
=======
- Clean up build log output
- Update Python versions in README to match docs

--------------------------------------------------------------------------------

# 167 (2020-03-26)
>>>>>>> 61609930

- Add failcase for cache busting
- Bugfix: Clearing pip dependencies

# 166 (2020-03-05)

- Correct ftp to https in vendored file
- Warn for Django 1.11 approaching EOL, provide link to roadmap

# 165 (2020-02-27)

- Python 3.8.2 now available.

# 164 (2020-02-20)

- Update requirements.txt builds to use Pip 20.0.2
- Download get-pip.py to tmpdir instead of root dir

# 163 (2019-12-23)

- New pythons released:
  Python 3.8.1, 3.7.6, 3.6.10 (CPython)
  Beta Release: Pypy 2.7 and 3.6, version 7.2.0

# 162 (2019-12-06)

- Bug fix: fragile sqlite3 install

# 161 (2019-12-2)

- Bug fix: Sqlite3 version bump

# 160 (2019-10-23)

- Bugfix: Pipenv no longer installs twice in CI

# 159 (2019-10-22)

- Python 2.7.17 now available on Heroku 18 and 16.

# 158 (2019-10-21)

- Python 3.7.5 and 3.8.0 now available on Heroku 18 and 16.
- Add support for Python 3.8 branch
- Sqlite3 Update:
  - Test Improvements
- Add support for staging binary testing

# 157 (2019-09-18)

- Typo fixes

# 156 (2019-09-12)

- Python 3.6.9 and 3.7.4 now available.

- Move get-pip utility to S3
- Build utility and documentation updates
- Bump Hatchet tests to point at new default python version.

# 155 (2019-08-22)

add docs and make target for heroku-18 bob builds

# 154 (2019-07-17)

Fix python 3.5.7 formula actually building 3.7.2

# 153 (2019-06-21)

Hotfix for broken heroku-16 deploys

# 152 (2019-04-04)

Python 3.7.3 now available.

# 151 (2019-03-21)

Python 3.5.7 and 3.4.10 now available on all Heroku stacks.

# 150 (2019-03-13)

Python 2.7.16 now available on all Heroku stacks.

# 149 (2019-03-04)

Hotfix for broken Cedar 14 deploys

# 148 (2019-02-21)

No user facing changes, improving internal metrics

# 147 (2019-02-07)

Python 3.7.2 and 3.6.8 now available on all Heroku stacks.

# 146 (2018-11-11)

Python 3.7.1, 3.6.7, 3.5.6 and 3.4.9 now available on all Heroku stacks.

# 145 (2018-11-08)

Testing and tooling expanded to better support new runtimes

# 144 (2018-10-10)

Switch to cautious upgrade for Pipenv install to ensure the pinned pip version
is used with Pipenv

# 143 (2018-10-09)

Add support for detecting SLUGIFY_USES_TEXT_UNIDECODE, which is required to
install Apache Airflow version 1.10 or higher.

# 142 (2018-10-08)

Improvements to Python install messaging

# 139, 140, 141

No user-facing changes, documenting for version clarity

# 138 (2018-08-01)

Use stack image SQLite3 instead of vendoring

# 137 (2018-07-17)

Prevent 3.7.0 from appearing as unsupported in buildpack messaging.

# 136 (2018-06-28)

Upgrade to 3.6.6 and support 3.7.0 on all runtimes.

# 135 (2018-05-29)

Upgrade Pipenv to v2018.5.18.

# 134 (2018-05-02)

Default to 3.6.5, bugfixes.

# 133

Fixes for Pip 10 release.

# 132

Improve pip installation, with the release of v9.0.2.

# 131

Fix bug with pip.

# 130

Better upgrade strategy for pip.

# 129

Don't upgrade pip (from v128).

# 128

Upgrade pip, pin to Pipenv v11.8.2.

# 127

Pin to Pipenv v11.7.1.

# 126

Bugfixes.

# 125

Bugfixes.

# 124

Update buildpack to automatically install `[dev-packages]` during Heroku CI Pipenv builds.

- Skip installs if Pipfile.lock hasn't changed, and uninstall stale dependencies with Pipenv.
- Set `PYTHONPATH` during collectstatic runs.
- No longer warn if there is no `Procfile`.
- Update Pipenv's "3.6" runtime specifier to point to "3.6.4".

# 123

Update gunicorn `init.d` script to allow overrides.

# 122

Update default Python to v3.6.4.

# 121

Update default Python to v3.6.3.

# 120

Use `$ pipenv --deploy`.

# 119

Improvements to Pipenv support, warning on unsupported Python versions.

- We now warn when a user is not using latest 2.x or 3.x Python.
- Heroku now supports `[requires]` `python_full_version` in addition to `python_version`.

# 118

Improvements to Pipenv support.

# 117

Bug fix.

# 116

Vendoring improvements.

- Geos libraries should work on Heroku-16 now.
- The libffi/libmemcached vendoring step is now skipped on Heroku-16 (since they are installed in the base image).

# 115

Revert a pull request.

- No longer using `sub_env` for `pip install` step.

# 114

- Bugfixes.

Blacklisting `PYTHONHOME` and `PYTHONPATH` for older apps. Upgrades to nltk support.

# 113

Updates to Pipenv support.

# 112

Bugfix.

- Fixed grep output bug.

# 111

Linting, bugfixes.

# 110

Update default Python to 3.6.2.

# 109

Update Default Python to 3.6.1, bugfixes.

- Fixed automatic pip uninstall of dependencies removed from requirements.txt.

# 108

Fix output for collectstatic step.

# 107

Bugfix for C dependency installation.

# 106

 Don't install packages that could mess up packaging.

 - The Python buildpack will automatically remove `six`, `pyparsing`, `appdirs`,
   `setuptools`, and `distribute` from a `requirements.txt` file now, as these
   packages are provided by the Python buildpack.

 # 105

 Improvements to output messaging.

# 104

General improvements.

- Fix for Heroku CI.
- Use `pkg_resources` to check if a distribution is installed instead of
  parsing `requirements.txt`. ([#395][395])

[395]: https://github.com/heroku/heroku-buildpack-python/pull/395

## 103

Bug fixes and improvements.

- Fix for Pipenv.
- Fix for Heroku CI.
- Improve handling of WEB_CONCURRENCY when using multiple buildpacks.
- Adjust environment variables set during the build to more closely match those in the dyno environment (DYNO is now available, STACK is not).
- Restore the build cache prior to running bin/pre_compile.

## 102

Buildpack code cleanup.

- Improved messaging around NLTK.

## 101

Updated setuptools installation method.

- Improved pipenv support.

## 100

Preliminary pipenv support.

## 99

Cleanup.

## 98

Official NLTK support and other improvements.

- Support for `nltk.txt` file for declaring corpora to be downloaded.
- Leading zeros for auto-set WEB_CONCURRENCY.

## 97

Improved egg-link functionality.

## 96

Bugfix.

## 95

Improved output support.

## v94

Improved support for PyPy.

## v93

Improved support for PyPy.

## v92

Improved cache functionality and fix egg-links regression.

## v91

Bugfix, rolled back to v88.

## v90

Bugfix.

## v89

Improved cache functionality and fix egg-links regression.

## v88

Fixed bug with editable pip installations.

## v87

Updated default Python 2.7.13.

- Python 2.7.13 uses UCS-4 build, more compatibile with linux wheels.
- Updated setuptools to v32.1.0.

## v86

Refactor and multi-buildpack compatibility.

## v85

Packaging fix.

## v84

Updated pip and setuptools.

- Updated pip to v9.0.1.
- Updated setuptools to v28.8.0.

## v83

Support for Heroku CI.

- Cffi support for argon2

## v82 (2016-08-22)

Update to library detection mechnisms (pip-pop).

- Updated setuptools to v25.5.0

## v81 (2016-06-28)

Updated default Python to 2.7.11.

- Updated pip to v8.1.2.
- Updated setuptools to v23.1.0.

## v80 (2016-04-05)

Improved pip-pop compatibility with latest pip releases.

## v79 (2016-03-22)

Compatibility improvements with heroku-apt-buildpack.

## v78 (2016-03-18)

Added automatic configuration of Gunicorn's `FORWARDED_ALLOW_IPS` setting.

Improved detection of libffi dependency when using bcrypt via `Django[bcrypt]`.

Improved GDAL support.

- GDAL dependency detection now checks for pygdal and is case-insensitive.
- The vendored GDAL library has been updated to 1.11.1.
- GDAL bootstrapping now also installs the GEOS and Proj.4 libraries.

Updated pip to 8.1.1 and setuptools to 20.3.

## v77 (2016-02-10)

Improvements to warnings and minor bugfix.

## v76 (2016-02-08)

Improved Django collectstatic support.

- `$ python manage.py collectstatic` will only be run if `Django` is present in `requirements.txt`.
- If collectstatic fails, the build fails. Full traceback is provided.
- `$DISABLE_COLLECTSTATIC`: skip collectstatic step completely (not new).
- `$DEBUG_COLLECTSTATIC`: echo environment variables upon collectstatic failure.
- Updated build output style.
- New warning for outdated Python (via pip `InsecurePlatform` warning).

## v75 (2016-01-29)

Updated pip and Setuptools.

## v74 (2015-12-29)

Added warnings for lack of Procfile.

## v72 (2015-12-07)

Updated default Python to 2.7.11.

## v72 (2015-12-03)

Added friendly warnings for common build failures.

## v70 (2015-10-29)

Improved compatibility with multi and node.js buildpacks.

## v69 (2015-10-12)

Revert to v66.

## v68 (2015-10-12)

Fixed .heroku/venv error with modern apps.

## v67 (2015-10-12)

Further improved cache compatibility with multi and node.js buildpacks.

## v66 (2015-10-09)

Improved compatibility with multi and node.js buildpacks.

## v65 (2015-10-08)

Reverted v64.

## v64 (2015-10-08)

Improved compatibility with multi and node.js buildpacks.

## v63 (2015-10-08)

Updated Pip and Setuptools.

- Setuptools updated to v18.3.2
- Pip updated to v7.1.2


## v62 (2015-08-07)

Updated Pip and Setuptools.

- Setuptools updated to v18.1
- Pip updated to v7.1.0

## v61 (2015-06-30)

Updated Pip and Setuptools.

- Setuptools updated to v18.0.1
- Pip updated to v7.0.3

## v60 (2015-05-27)

Default Python is now latest 2.7.10. Updated Pip and Distribute.

- Default Python version is v2.7.10
- Setuptools updated to v16.0
- Pip updated to v7.0.1<|MERGE_RESOLUTION|>--- conflicted
+++ resolved
@@ -4,16 +4,13 @@
 
 - Doc: Update Readme with version numbers
 - update Code Owners to include the Heroku Buildpack Maintainers team
-<<<<<<< HEAD
 - Deprecation warning: BUILD_WITH_GEO_LIBRARIES is now deprecated. See warning for details.
-=======
 - Clean up build log output
 - Update Python versions in README to match docs
 
 --------------------------------------------------------------------------------
 
 # 167 (2020-03-26)
->>>>>>> 61609930
 
 - Add failcase for cache busting
 - Bugfix: Clearing pip dependencies
