--- conflicted
+++ resolved
@@ -2,14 +2,9 @@
 
 # Master
 
-<<<<<<< HEAD
 - Test staged binaries on Travis
-- Unpin Heroku-18 binary build deps
-- Typo fixes
-=======
 - Refactor: use variable rather than hardcoded /app
 - Bug fix: pipenv no longer installs twice on CI
->>>>>>> 1721fa37
 
 --------------------------------------------------------------------------------
 
