# Python Buildpack Changelog

# Master

<<<<<<< HEAD
- Doc: Update Readme with version numbers
=======
- update Code Owners to include the Heroku Buildpack Maintainers team

>>>>>>> ea90db6d
- Add failcase for cache busting
- Bugfix: Clearing pip dependencies
- Correct ftp to https in vendored file
- Warn for Django 1.11 approaching EOL, provide link to roadmap
- Update Python versions in README to match docs

--------------------------------------------------------------------------------

# 165 (2020-02-27)

- Python 3.8.2 now available.

# 164 (2020-02-20)

- Update requirements.txt builds to use Pip 20.0.2
- Download get-pip.py to tmpdir instead of root dir

# 163 (2019-12-23)

- New pythons released:
  Python 3.8.1, 3.7.6, 3.6.10 (CPython)
  Beta Release: Pypy 2.7 and 3.6, version 7.2.0

# 162 (2019-12-06)

- Bug fix: fragile sqlite3 install

# 161 (2019-12-2)

- Bug fix: Sqlite3 version bump

# 160 (2019-10-23)

- Bugfix: Pipenv no longer installs twice in CI

# 159 (2019-10-22)

- Python 2.7.17 now available on Heroku 18 and 16.

# 158 (2019-10-21)

- Python 3.7.5 and 3.8.0 now available on Heroku 18 and 16.
- Add support for Python 3.8 branch
- Sqlite3 Update:
  - Test Improvements
- Add support for staging binary testing

# 157 (2019-09-18)

- Typo fixes

# 156 (2019-09-12)

- Python 3.6.9 and 3.7.4 now available.

- Move get-pip utility to S3
- Build utility and documentation updates
- Bump Hatchet tests to point at new default python version.

# 155 (2019-08-22)

add docs and make target for heroku-18 bob builds

# 154 (2019-07-17)

Fix python 3.5.7 formula actually building 3.7.2

# 153 (2019-06-21)

Hotfix for broken heroku-16 deploys

# 152 (2019-04-04)

Python 3.7.3 now available.

# 151 (2019-03-21)

Python 3.5.7 and 3.4.10 now available on all Heroku stacks.

# 150 (2019-03-13)

Python 2.7.16 now available on all Heroku stacks.

# 149 (2019-03-04)

Hotfix for broken Cedar 14 deploys

# 148 (2019-02-21)

No user facing changes, improving internal metrics

# 147 (2019-02-07)

Python 3.7.2 and 3.6.8 now available on all Heroku stacks.

# 146 (2018-11-11)

Python 3.7.1, 3.6.7, 3.5.6 and 3.4.9 now available on all Heroku stacks.

# 145 (2018-11-08)

Testing and tooling expanded to better support new runtimes

# 144 (2018-10-10)

Switch to cautious upgrade for Pipenv install to ensure the pinned pip version
is used with Pipenv

# 143 (2018-10-09)

Add support for detecting SLUGIFY_USES_TEXT_UNIDECODE, which is required to
install Apache Airflow version 1.10 or higher.

# 142 (2018-10-08)

Improvements to Python install messaging

# 139, 140, 141

No user-facing changes, documenting for version clarity

# 138 (2018-08-01)

Use stack image SQLite3 instead of vendoring

# 137 (2018-07-17)

Prevent 3.7.0 from appearing as unsupported in buildpack messaging.

# 136 (2018-06-28)

Upgrade to 3.6.6 and support 3.7.0 on all runtimes.

# 135 (2018-05-29)

Upgrade Pipenv to v2018.5.18.

# 134 (2018-05-02)

Default to 3.6.5, bugfixes.

# 133

Fixes for Pip 10 release.

# 132

Improve pip installation, with the release of v9.0.2.

# 131

Fix bug with pip.

# 130

Better upgrade strategy for pip.

# 129

Don't upgrade pip (from v128).

# 128

Upgrade pip, pin to Pipenv v11.8.2.

# 127

Pin to Pipenv v11.7.1.

# 126

Bugfixes.

# 125

Bugfixes.

# 124

Update buildpack to automatically install `[dev-packages]` during Heroku CI Pipenv builds.

- Skip installs if Pipfile.lock hasn't changed, and uninstall stale dependencies with Pipenv.
- Set `PYTHONPATH` during collectstatic runs.
- No longer warn if there is no `Procfile`.
- Update Pipenv's "3.6" runtime specifier to point to "3.6.4".

# 123

Update gunicorn `init.d` script to allow overrides.

# 122

Update default Python to v3.6.4.

# 121

Update default Python to v3.6.3.

# 120

Use `$ pipenv --deploy`.

# 119

Improvements to Pipenv support, warning on unsupported Python versions.

- We now warn when a user is not using latest 2.x or 3.x Python.
- Heroku now supports `[requires]` `python_full_version` in addition to `python_version`.

# 118

Improvements to Pipenv support.

# 117

Bug fix.

# 116

Vendoring improvements.

- Geos libraries should work on Heroku-16 now.
- The libffi/libmemcached vendoring step is now skipped on Heroku-16 (since they are installed in the base image).

# 115

Revert a pull request.

- No longer using `sub_env` for `pip install` step.

# 114

- Bugfixes.

Blacklisting `PYTHONHOME` and `PYTHONPATH` for older apps. Upgrades to nltk support.

# 113

Updates to Pipenv support.

# 112

Bugfix.

- Fixed grep output bug.

# 111

Linting, bugfixes.

# 110

Update default Python to 3.6.2.

# 109

Update Default Python to 3.6.1, bugfixes.

- Fixed automatic pip uninstall of dependencies removed from requirements.txt.

# 108

Fix output for collectstatic step.

# 107

Bugfix for C dependency installation.

# 106

 Don't install packages that could mess up packaging.

 - The Python buildpack will automatically remove `six`, `pyparsing`, `appdirs`,
   `setuptools`, and `distribute` from a `requirements.txt` file now, as these
   packages are provided by the Python buildpack.

 # 105

 Improvements to output messaging.

# 104

General improvements.

- Fix for Heroku CI.
- Use `pkg_resources` to check if a distribution is installed instead of
  parsing `requirements.txt`. ([#395][395])

[395]: https://github.com/heroku/heroku-buildpack-python/pull/395

## 103

Bug fixes and improvements.

- Fix for Pipenv.
- Fix for Heroku CI.
- Improve handling of WEB_CONCURRENCY when using multiple buildpacks.
- Adjust environment variables set during the build to more closely match those in the dyno environment (DYNO is now available, STACK is not).
- Restore the build cache prior to running bin/pre_compile.

## 102

Buildpack code cleanup.

- Improved messaging around NLTK.

## 101

Updated setuptools installation method.

- Improved pipenv support.

## 100

Preliminary pipenv support.

## 99

Cleanup.

## 98

Official NLTK support and other improvements.

- Support for `nltk.txt` file for declaring corpora to be downloaded.
- Leading zeros for auto-set WEB_CONCURRENCY.

## 97

Improved egg-link functionality.

## 96

Bugfix.

## 95

Improved output support.

## v94

Improved support for PyPy.

## v93

Improved support for PyPy.

## v92

Improved cache functionality and fix egg-links regression.

## v91

Bugfix, rolled back to v88.

## v90

Bugfix.

## v89

Improved cache functionality and fix egg-links regression.

## v88

Fixed bug with editable pip installations.

## v87

Updated default Python 2.7.13.

- Python 2.7.13 uses UCS-4 build, more compatibile with linux wheels.
- Updated setuptools to v32.1.0.

## v86

Refactor and multi-buildpack compatibility.

## v85

Packaging fix.

## v84

Updated pip and setuptools.

- Updated pip to v9.0.1.
- Updated setuptools to v28.8.0.

## v83

Support for Heroku CI.

- Cffi support for argon2

## v82 (2016-08-22)

Update to library detection mechnisms (pip-pop).

- Updated setuptools to v25.5.0

## v81 (2016-06-28)

Updated default Python to 2.7.11.

- Updated pip to v8.1.2.
- Updated setuptools to v23.1.0.

## v80 (2016-04-05)

Improved pip-pop compatibility with latest pip releases.

## v79 (2016-03-22)

Compatibility improvements with heroku-apt-buildpack.

## v78 (2016-03-18)

Added automatic configuration of Gunicorn's `FORWARDED_ALLOW_IPS` setting.

Improved detection of libffi dependency when using bcrypt via `Django[bcrypt]`.

Improved GDAL support.

- GDAL dependency detection now checks for pygdal and is case-insensitive.
- The vendored GDAL library has been updated to 1.11.1.
- GDAL bootstrapping now also installs the GEOS and Proj.4 libraries.

Updated pip to 8.1.1 and setuptools to 20.3.

## v77 (2016-02-10)

Improvements to warnings and minor bugfix.

## v76 (2016-02-08)

Improved Django collectstatic support.

- `$ python manage.py collectstatic` will only be run if `Django` is present in `requirements.txt`.
- If collectstatic fails, the build fails. Full traceback is provided.
- `$DISABLE_COLLECTSTATIC`: skip collectstatic step completely (not new).
- `$DEBUG_COLLECTSTATIC`: echo environment variables upon collectstatic failure.
- Updated build output style.
- New warning for outdated Python (via pip `InsecurePlatform` warning).

## v75 (2016-01-29)

Updated pip and Setuptools.

## v74 (2015-12-29)

Added warnings for lack of Procfile.

## v72 (2015-12-07)

Updated default Python to 2.7.11.

## v72 (2015-12-03)

Added friendly warnings for common build failures.

## v70 (2015-10-29)

Improved compatibility with multi and node.js buildpacks.

## v69 (2015-10-12)

Revert to v66.

## v68 (2015-10-12)

Fixed .heroku/venv error with modern apps.

## v67 (2015-10-12)

Further improved cache compatibility with multi and node.js buildpacks.

## v66 (2015-10-09)

Improved compatibility with multi and node.js buildpacks.

## v65 (2015-10-08)

Reverted v64.

## v64 (2015-10-08)

Improved compatibility with multi and node.js buildpacks.

## v63 (2015-10-08)

Updated Pip and Setuptools.

- Setuptools updated to v18.3.2
- Pip updated to v7.1.2


## v62 (2015-08-07)

Updated Pip and Setuptools.

- Setuptools updated to v18.1
- Pip updated to v7.1.0

## v61 (2015-06-30)

Updated Pip and Setuptools.

- Setuptools updated to v18.0.1
- Pip updated to v7.0.3

## v60 (2015-05-27)

Default Python is now latest 2.7.10. Updated Pip and Distribute.

- Default Python version is v2.7.10
- Setuptools updated to v16.0
- Pip updated to v7.0.1<|MERGE_RESOLUTION|>--- conflicted
+++ resolved
@@ -2,12 +2,8 @@
 
 # Master
 
-<<<<<<< HEAD
 - Doc: Update Readme with version numbers
-=======
 - update Code Owners to include the Heroku Buildpack Maintainers team
-
->>>>>>> ea90db6d
 - Add failcase for cache busting
 - Bugfix: Clearing pip dependencies
 - Correct ftp to https in vendored file
