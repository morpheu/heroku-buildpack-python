# Python Buildpack Changelog

# Master

<<<<<<< HEAD
- Test staged binaries on Travis
- Refactor: use variable rather than hardcoded /app
=======
- Sqlite3 Update:
  - Add Tests
  - Test for Pysqlite
>>>>>>> 23adcc42
- Bug fix: pipenv no longer installs twice on CI

--------------------------------------------------------------------------------

# 157 (2019-09-18)

- Typo fixes

# 156 (2019-09-12)

- Python 3.6.9 and 3.7.4 now available.

- Move get-pip utility to S3
- Build utility and documentation updates
- Bump Hatchet tests to point at new default python version.

# 155 (2019-08-22)

add docs and make target for heroku-18 bob builds

# 154 (2019-07-17)

Fix python 3.5.7 formula actually building 3.7.2

# 153 (2019-06-21)

Hotfix for broken heroku-16 deploys

# 152 (2019-04-04)

Python 3.7.3 now available.

# 151 (2019-03-21)

Python 3.5.7 and 3.4.10 now available on all Heroku stacks.

# 150 (2019-03-13)

Python 2.7.16 now available on all Heroku stacks.

# 149 (2019-03-04)

Hotfix for broken Cedar 14 deploys

# 148 (2019-02-21)

No user facing changes, improving internal metrics

# 147 (2019-02-07)

Python 3.7.2 and 3.6.8 now available on all Heroku stacks.

# 146 (2018-11-11)

Python 3.7.1, 3.6.7, 3.5.6 and 3.4.9 now available on all Heroku stacks.

# 145 (2018-11-08)

Testing and tooling expanded to better support new runtimes

# 144 (2018-10-10)

Switch to cautious upgrade for Pipenv install to ensure the pinned pip version
is used with Pipenv

# 143 (2018-10-09)

Add support for detecting SLUGIFY_USES_TEXT_UNIDECODE, which is required to
install Apache Airflow version 1.10 or higher.

# 142 (2018-10-08)

Improvements to Python install messaging

# 139, 140, 141

No user-facing changes, documenting for version clarity

# 138 (2018-08-01)

Use stack image SQLite3 instead of vendoring

# 137 (2018-07-17)

Prevent 3.7.0 from appearing as unsupported in buildpack messaging.

# 136 (2018-06-28)

Upgrade to 3.6.6 and support 3.7.0 on all runtimes.

# 135 (2018-05-29)

Upgrade Pipenv to v2018.5.18.

# 134 (2018-05-02)

Default to 3.6.5, bugfixes.

# 133

Fixes for Pip 10 release.

# 132

Improve pip installation, with the release of v9.0.2.

# 131

Fix bug with pip.

# 130

Better upgrade strategy for pip.

# 129

Don't upgrade pip (from v128).

# 128

Upgrade pip, pin to Pipenv v11.8.2.

# 127

Pin to Pipenv v11.7.1.

# 126

Bugfixes.

# 125

Bugfixes.

# 124

Update buildpack to automatically install `[dev-packages]` during Heroku CI Pipenv builds.

- Skip installs if Pipfile.lock hasn't changed, and uninstall stale dependencies with Pipenv.
- Set `PYTHONPATH` during collectstatic runs.
- No longer warn if there is no `Procfile`.
- Update Pipenv's "3.6" runtime specifier to point to "3.6.4".

# 123

Update gunicorn `init.d` script to allow overrides.

# 122

Update default Python to v3.6.4.

# 121

Update default Python to v3.6.3.

# 120

Use `$ pipenv --deploy`.

# 119

Improvements to Pipenv support, warning on unsupported Python versions.

- We now warn when a user is not using latest 2.x or 3.x Python.
- Heroku now supports `[requires]` `python_full_version` in addition to `python_version`.

# 118

Improvements to Pipenv support.

# 117

Bug fix.

# 116

Vendoring improvements.

- Geos libraries should work on Heroku-16 now.
- The libffi/libmemcached vendoring step is now skipped on Heroku-16 (since they are installed in the base image).

# 115

Revert a pull request.

- No longer using `sub_env` for `pip install` step.

# 114

- Bugfixes.

Blacklisting `PYTHONHOME` and `PYTHONPATH` for older apps. Upgrades to nltk support.

# 113

Updates to Pipenv support.

# 112

Bugfix.

- Fixed grep output bug.

# 111

Linting, bugfixes.

# 110

Update default Python to 3.6.2.

# 109

Update Default Python to 3.6.1, bugfixes.

- Fixed automatic pip uninstall of dependencies removed from requirements.txt.

# 108

Fix output for collectstatic step.

# 107

Bugfix for C dependency installation.

# 106

 Don't install packages that could mess up packaging.

 - The Python buildpack will automatically remove `six`, `pyparsing`, `appdirs`,
   `setuptools`, and `distribute` from a `requirements.txt` file now, as these
   packages are provided by the Python buildpack.

 # 105

 Improvements to output messaging.

# 104

General improvements.

- Fix for Heroku CI.
- Use `pkg_resources` to check if a distribution is installed instead of
  parsing `requirements.txt`. ([#395][395])

[395]: https://github.com/heroku/heroku-buildpack-python/pull/395

## 103

Bug fixes and improvements.

- Fix for Pipenv.
- Fix for Heroku CI.
- Improve handling of WEB_CONCURRENCY when using multiple buildpacks.
- Adjust environment variables set during the build to more closely match those in the dyno environment (DYNO is now available, STACK is not).
- Restore the build cache prior to running bin/pre_compile.

## 102

Buildpack code cleanup.

- Improved messaging around NLTK.

## 101

Updated setuptools installation method.

- Improved pipenv support.

## 100

Preliminary pipenv support.

## 99

Cleanup.

## 98

Official NLTK support and other improvements.

- Support for `nltk.txt` file for declaring corpora to be downloaded.
- Leading zeros for auto-set WEB_CONCURRENCY.

## 97

Improved egg-link functionality.

## 96

Bugfix.

## 95

Improved output support.

## v94

Improved support for PyPy.

## v93

Improved support for PyPy.

## v92

Improved cache functionality and fix egg-links regression.

## v91

Bugfix, rolled back to v88.

## v90

Bugfix.

## v89

Improved cache functionality and fix egg-links regression.

## v88

Fixed bug with editable pip installations.

## v87

Updated default Python 2.7.13.

- Python 2.7.13 uses UCS-4 build, more compatibile with linux wheels.
- Updated setuptools to v32.1.0.

## v86

Refactor and multi-buildpack compatibility.

## v85

Packaging fix.

## v84

Updated pip and setuptools.

- Updated pip to v9.0.1.
- Updated setuptools to v28.8.0.

## v83

Support for Heroku CI.

- Cffi support for argon2

## v82 (2016-08-22)

Update to library detection mechnisms (pip-pop).

- Updated setuptools to v25.5.0

## v81 (2016-06-28)

Updated default Python to 2.7.11.

- Updated pip to v8.1.2.
- Updated setuptools to v23.1.0.

## v80 (2016-04-05)

Improved pip-pop compatibility with latest pip releases.

## v79 (2016-03-22)

Compatibility improvements with heroku-apt-buildpack.

## v78 (2016-03-18)

Added automatic configuration of Gunicorn's `FORWARDED_ALLOW_IPS` setting.

Improved detection of libffi dependency when using bcrypt via `Django[bcrypt]`.

Improved GDAL support.

- GDAL dependency detection now checks for pygdal and is case-insensitive.
- The vendored GDAL library has been updated to 1.11.1.
- GDAL bootstrapping now also installs the GEOS and Proj.4 libraries.

Updated pip to 8.1.1 and setuptools to 20.3.

## v77 (2016-02-10)

Improvements to warnings and minor bugfix.

## v76 (2016-02-08)

Improved Django collectstatic support.

- `$ python manage.py collectstatic` will only be run if `Django` is present in `requirements.txt`.
- If collectstatic fails, the build fails. Full traceback is provided.
- `$DISABLE_COLLECTSTATIC`: skip collectstatic step completely (not new).
- `$DEBUG_COLLECTSTATIC`: echo environment variables upon collectstatic failure.
- Updated build output style.
- New warning for outdated Python (via pip `InsecurePlatform` warning).

## v75 (2016-01-29)

Updated pip and Setuptools.

## v74 (2015-12-29)

Added warnings for lack of Procfile.

## v72 (2015-12-07)

Updated default Python to 2.7.11.

## v72 (2015-12-03)

Added friendly warnings for common build failures.

## v70 (2015-10-29)

Improved compatibility with multi and node.js buildpacks.

## v69 (2015-10-12)

Revert to v66.

## v68 (2015-10-12)

Fixed .heroku/venv error with modern apps.

## v67 (2015-10-12)

Further improved cache compatibility with multi and node.js buildpacks.

## v66 (2015-10-09)

Improved compatibility with multi and node.js buildpacks.

## v65 (2015-10-08)

Reverted v64.

## v64 (2015-10-08)

Improved compatibility with multi and node.js buildpacks.

## v63 (2015-10-08)

Updated Pip and Setuptools.

- Setuptools updated to v18.3.2
- Pip updated to v7.1.2


## v62 (2015-08-07)

Updated Pip and Setuptools.

- Setuptools updated to v18.1
- Pip updated to v7.1.0

## v61 (2015-06-30)

Updated Pip and Setuptools.

- Setuptools updated to v18.0.1
- Pip updated to v7.0.3

## v60 (2015-05-27)

Default Python is now latest 2.7.10. Updated Pip and Distribute.

- Default Python version is v2.7.10
- Setuptools updated to v16.0
- Pip updated to v7.0.1<|MERGE_RESOLUTION|>--- conflicted
+++ resolved
@@ -2,14 +2,10 @@
 
 # Master
 
-<<<<<<< HEAD
 - Test staged binaries on Travis
-- Refactor: use variable rather than hardcoded /app
-=======
 - Sqlite3 Update:
   - Add Tests
   - Test for Pysqlite
->>>>>>> 23adcc42
 - Bug fix: pipenv no longer installs twice on CI
 
 --------------------------------------------------------------------------------
